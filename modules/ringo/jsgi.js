--- conflicted
+++ resolved
@@ -68,31 +68,20 @@
  * @param req the JSGI request argument
  * @param result the object returned by a JSGI application
  */
-<<<<<<< HEAD
-function commitResponse(env, result) {
-    // As a convenient shorthand, we also handle async responses returning the
-    // not only the promise but the full deferred (as obtained by
-    // ringo.promise.defer()).
-    if (result.promise && typeof result.promise.then === "function") {
-        result = result.promise;
-    }
-    // If the response has a "then" function, we asume it is a promise and
-    // switch to async reponse handling.
-    if (typeof result.then === "function") {
-        handleAsyncResponse(env, result);
-        return;
-    }
-    var request = env['jsgi.servlet_request'];
-    var response = env['jsgi.servlet_response'];
-    var charset;
-=======
 function commitResponse(req, result) {
->>>>>>> 84f64a10
     if (!result.status || !result.headers || !result.body) {
-        if (typeof result.then === "function") {
-            handleAsyncResponse(req, result);
-            return;
-        }
+	    // As a convenient shorthand, we also handle async responses returning the
+	    // not only the promise but the full deferred (as obtained by
+	    // ringo.promise.defer()).
+    	if (result.promise && typeof result.promise.then === "function") {
+	        result = result.promise;
+	    }
+	    // If the response has a "then" function, we asume it is a promise and
+	    // switch to async reponse handling.
+	    if (typeof result.then === "function") {
+	        handleAsyncResponse(env, result);
+	        return;
+	    }
         throw new Error('No valid JSGI response: ' + result);
     }
     var {status, headers, body} = result;
