--- conflicted
+++ resolved
@@ -5,9 +5,5 @@
         title: 'Module Demo',
         href: req.path
     };
-<<<<<<< HEAD
-    res.write(render('skins/modules.html', context));
-=======
     res.render('skins/modules.html', context);
->>>>>>> 27360eb1
 }